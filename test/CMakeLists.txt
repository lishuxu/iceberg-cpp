--- conflicted
+++ resolved
@@ -44,16 +44,6 @@
 target_link_libraries(schema_test PRIVATE iceberg_static GTest::gtest_main GTest::gmock)
 add_test(NAME schema_test COMMAND schema_test)
 
-<<<<<<< HEAD
-add_executable(table_test)
-target_include_directories(table_test PRIVATE "${CMAKE_BINARY_DIR}")
-target_sources(table_test PRIVATE test_common.cc json_internal_test.cc table_test.cc
-                                  schema_json_test.cc)
-target_link_libraries(table_test PRIVATE iceberg_static GTest::gtest_main GTest::gmock)
-add_test(NAME table_test COMMAND table_test)
-
-=======
->>>>>>> 4d1c3a09
 add_executable(table_test)
 target_include_directories(table_test PRIVATE "${CMAKE_BINARY_DIR}")
 target_sources(table_test PRIVATE test_common.cc json_internal_test.cc table_test.cc
